[package]
name = "psp"
version = "0.3.9"
description = "A library for building full PSP modules, including both PRX plugins and regular homebrew apps."
readme = "../README.md"
repository = "https://github.com/overdrivenpotato/rust-psp"
license = "MIT"
authors = [
    "Marko Mijalkovic <marko.mijalkovic97@gmail.com>",
    "Paul Sajna <sajattack@gmail.com>"
]
edition = "2018"
build = "build.rs"

[lib]
crate-type = ["lib", "staticlib"]

[features]
default = []
std = []
# Compile this library as a stub provider. Useful to compile this as a static
# library for other projects.
stub-only = []
embedded-graphics = [ "dep:embedded-graphics-core" ]

[dependencies]
paste = "1.0.1"
bitflags = "1.2.1"
libm = "0.2.1"
<<<<<<< HEAD
embedded-graphics = { version = "0.8.1", optional = true, features = ["fixed_point"] }
=======
embedded-graphics-core = { version = "0.4.0", optional = true }
>>>>>>> a22a64f8
unstringify = "0.1.4"

[dependencies.num_enum]
version = "0.7.2"
default-features = false

[dependencies.num_enum_derive]
version = "0.7.2"
default-features = false<|MERGE_RESOLUTION|>--- conflicted
+++ resolved
@@ -27,11 +27,7 @@
 paste = "1.0.1"
 bitflags = "1.2.1"
 libm = "0.2.1"
-<<<<<<< HEAD
-embedded-graphics = { version = "0.8.1", optional = true, features = ["fixed_point"] }
-=======
 embedded-graphics-core = { version = "0.4.0", optional = true }
->>>>>>> a22a64f8
 unstringify = "0.1.4"
 
 [dependencies.num_enum]
