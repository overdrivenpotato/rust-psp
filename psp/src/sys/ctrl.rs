bitflags::bitflags! {
    /// Enumeration for the digital controller buttons.
    ///
    /// # Note
    ///
    /// Home, Note, Screen, VolUp, VolDown, Disc, WlanUp, Remote, and MS can only be
    /// read in kernel mode.
<<<<<<< HEAD
    #[derive(Default)]
=======
    #[repr(C)]
>>>>>>> 25de23e2
    pub struct CtrlButtons: u32 {
        /// Select button.
        const SELECT = 0x000001;
        /// Start button.
        const START = 0x000008;
        /// Up D-Pad button.
        const UP = 0x000010;
        /// Right D-Pad button.
        const RIGHT = 0x000020;
        /// Down D-Pad button.
        const DOWN = 0x000040;
        /// Left D-Pad button.
        const LEFT = 0x000080;
        /// Left trigger.
        const LTRIGGER = 0x000100;
        /// Right trigger.
        const RTRIGGER = 0x000200;
        /// Triangle button.
        const TRIANGLE = 0x001000;
        /// Circle button.
        const CIRCLE = 0x002000;
        /// Cross button.
        const CROSS = 0x004000;
        /// Square button.
        const SQUARE = 0x008000;
        /// Home button. In user mode this bit is set if the exit dialog is visible.
        const HOME = 0x010000;
        /// Hold button.
        const HOLD = 0x020000;
        /// Music Note button.
        const NOTE = 0x800000;
        /// Screen button.
        const SCREEN = 0x400000;
        /// Volume up button.
        const VOL_UP = 0x100000;
        /// Volume down button.
        const VOL_DOWN = 0x200000;
        /// Wlan switch up.
        const WLAN_UP = 0x040000;
        /// Remote hold position.
        const REMOTE = 0x080000;
        /// Disc present.
        const DISC = 0x1000000;
        /// Memory stick present.
        const MEM_STICK = 0x2000000;
    }
}

/// Controller mode.
#[repr(u32)]
pub enum CtrlMode {
    /// Digital.
    Digital = 0,
    /// Analog.
    Analog
}

#[repr(C)]
#[derive(Debug, Clone, Copy, Default)]
/// Returned controller data
pub struct SceCtrlData {
    /// The current read frame.
    pub timestamp: u32,
    /// Bit mask containing zero or more of `CtrlButtons`.
    pub buttons: CtrlButtons,
    /// Analogue stick, X axis.
    pub lx: u8,
    /// Analogue stick, Y axis.
    pub ly: u8,
    /// Reserved.
    pub rsrv: [u8; 6],
}

#[repr(C)]
#[derive(Debug, Clone, Copy, Default)]
pub struct SceCtrlLatch {
    pub ui_make: u32,
    pub ui_break: u32,
    pub ui_press: u32,
    pub ui_release: u32,
}

psp_extern! {
    #![name = "sceCtrl"]
    #![flags = 0x4001]
    #![version = (0, 0)]

    #[psp(0x6A2774F3)]
    /// Set the controller cycle setting.
    ///
    /// # Parameters
    ///
    /// - `cycle`: Cycle. Normally set to 0.
    ///
    /// # Return value
    ///
    /// The previous cycle setting.
    pub fn sceCtrlSetSamplingCycle(cycle: i32) -> i32;

    #[psp(0x02BAAD91)]
    /// Get the controller current cycle setting.
    ///
    /// # Parameters
    ///
    /// - `pcycle`: Return value.
    ///
    /// # Return value
    ///
    /// 0
    pub fn sceCtrlGetSamplingCycle(pcycle: *mut i32) -> i32;

    #[psp(0x1F4011E6)]
    /// Set the controller mode.
    ///
    /// # Parameters
    ///
    /// - `mode`: One of `CtrlMode`.
    ///
    /// # Return Value
    ///
    /// The previous mode.
    pub fn sceCtrlSetSamplingMode(mode: CtrlMode) -> i32;

    #[psp(0xDA6B76A1)]
    /// Get the current controller mode.
    ///
    /// # Parameters
    ///
    /// - `pmode`: Return value.
    ///
    /// # Return value
    ///
    /// 0
    pub fn sceCtrlGetSamplingMode(pmode: *mut i32) -> i32;

    #[psp(0x3A622550)]
    pub fn sceCtrlPeekBufferPositive(pad_data: *mut SceCtrlData, count: i32) -> i32;

    #[psp(0xC152080A)]
    pub fn sceCtrlPeekBufferNegative(pad_data: *mut SceCtrlData, count: i32) -> i32;

    #[psp(0x1F803938)]
    /// Read buffer positive
    ///
    /// # Parameters
    ///
    /// - `pad_data`: Pointer to a `SceCtrlData` structure used to hold the returned pad data.
    /// - `count`: Number of `SceCtrlData` buffers to read.
    pub fn sceCtrlReadBufferPositive(pad_data: *mut SceCtrlData, count: i32) -> i32;

    #[psp(0x60B81F86)]
    pub fn sceCtrlReadBufferNegative(pad_data: *mut SceCtrlData, count: i32) -> i32;

    #[psp(0xB1D0E5CD)]
    pub fn sceCtrlPeekLatch(latch_data: *mut SceCtrlLatch) -> i32;

    #[psp(0x0B588501)]
    pub fn sceCtrlReadLatch(latch_data: *mut SceCtrlLatch) -> i32;

    #[psp(0xA7144800)]
    /// Set analog threshold relating to the idle timer.
    ///
    /// # Parameters
    ///
    /// - `idlereset`:  Movement needed by the analog to reset the idle timer.
    /// - `idleback`: Movement needed by the analog to bring the PSP back from
    ///   an idle state.
    ///
    ///   Set to -1 for analog to not cancel idle timer.
    ///
    ///   Set to 0 for idle timer to be cancelled even if the analog is not moved.
    ///
    ///   Set between 1-128 to specify the movement on either axis needed by the analog
    ///   to fire the  event.
    ///
    /// # Return value
    ///
    /// < 0 on error.
    pub fn sceCtrlSetIdleCancelThreshold(idlereset: i32, idleback: i32) -> i32;

    #[psp(0x687660FA)]
    /// Get the idle threshold values.
    ///
    /// # Parameters
    ///
    /// - `idlereset`: Movement needed by the analog to reset the idle timer.
    /// - `idleback`: Movement needed by the analog to bring the PSP back from
    ///   an idle state.
    ///
    /// # Return value
    ///
    /// < 0 on error.
    pub fn sceCtrlGetIdleCancelThreshold(idlereset: *mut i32, idleback: *mut i32) -> i32;
}<|MERGE_RESOLUTION|>--- conflicted
+++ resolved
@@ -5,11 +5,8 @@
     ///
     /// Home, Note, Screen, VolUp, VolDown, Disc, WlanUp, Remote, and MS can only be
     /// read in kernel mode.
-<<<<<<< HEAD
     #[derive(Default)]
-=======
     #[repr(C)]
->>>>>>> 25de23e2
     pub struct CtrlButtons: u32 {
         /// Select button.
         const SELECT = 0x000001;
