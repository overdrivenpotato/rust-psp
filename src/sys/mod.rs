#[macro_use]
mod macros;

pub mod ctrl;
pub mod display;
pub mod ge;
pub mod kernel;
pub mod usb;
pub mod power;
pub mod wlan;
pub mod rtc;
pub mod io;
pub mod audio;
pub mod atrac;
pub mod mp3;
<<<<<<< HEAD
pub mod jpeg;
=======
pub mod umd;
>>>>>>> 52507694

use core::ffi::c_void;

// http://uofw.github.io/uofw/structSceStubLibraryEntryTable.html
#[repr(C)]
pub struct SceStubLibraryEntry {
    pub name: *const u8,
    pub version: [u8; 2],
    pub flags: u16,
    pub len: u8,
    pub v_stub_count: u8,
    pub stub_count: u16,
    pub nid_table: *const u32,
    pub stub_table: *const c_void,
}

unsafe impl Sync for SceStubLibraryEntry {}<|MERGE_RESOLUTION|>--- conflicted
+++ resolved
@@ -13,11 +13,8 @@
 pub mod audio;
 pub mod atrac;
 pub mod mp3;
-<<<<<<< HEAD
 pub mod jpeg;
-=======
 pub mod umd;
->>>>>>> 52507694
 
 use core::ffi::c_void;
 
