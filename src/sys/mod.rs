#[macro_use]
mod macros;

pub mod ctrl;
pub mod display;
pub mod ge;
pub mod kernel;
pub mod usb;
pub mod power;
pub mod wlan;
pub mod rtc;
pub mod io;
pub mod audio;
pub mod atrac;
pub mod jpeg;
pub mod umd;
pub mod mpeg;
pub mod hprm;
<<<<<<< HEAD
pub mod gu;
pub mod types;
=======
pub mod gum;
>>>>>>> d06f0547

// These fail with a bus error when being loaded (tested in user mode on a PSP-2000).
// TODO: Investigate and fix this
// pub mod mp3;
// pub mod registry;

// These are not found (likely because this was tested in user mode).
// TODO: Add kernel module support to this crate.
// pub mod openpsid;
// pub mod sircs;
// pub mod video;
// pub mod nand;

pub mod vfpu_context;

use core::ffi::c_void;

// http://uofw.github.io/uofw/structSceStubLibraryEntryTable.html
#[repr(C)]
pub struct SceStubLibraryEntry {
    pub name: *const u8,
    pub version: [u8; 2],
    pub flags: u16,
    pub len: u8,
    pub v_stub_count: u8,
    pub stub_count: u16,
    pub nid_table: *const u32,
    pub stub_table: *const c_void,
}

unsafe impl Sync for SceStubLibraryEntry {}<|MERGE_RESOLUTION|>--- conflicted
+++ resolved
@@ -16,12 +16,9 @@
 pub mod umd;
 pub mod mpeg;
 pub mod hprm;
-<<<<<<< HEAD
 pub mod gu;
+pub mod gum;
 pub mod types;
-=======
-pub mod gum;
->>>>>>> d06f0547
 
 // These fail with a bus error when being loaded (tested in user mode on a PSP-2000).
 // TODO: Investigate and fix this
