--- conflicted
+++ resolved
@@ -18,13 +18,10 @@
 pub mod hprm;
 pub mod gu;
 pub mod gum;
-<<<<<<< HEAD
 pub mod types;
-=======
 pub mod mp3;
 pub mod registry;
 pub mod openpsid;
->>>>>>> cf878856
 
 // These are not found (likely because this was tested in user mode on a PSP-2000).
 // pub mod sircs;
