--- conflicted
+++ resolved
@@ -1613,11 +1613,7 @@
             "\n.byte 0x80 | ", $crate::register_pair!($d),
             "\n.byte ", $crate::register_single!($s),
             "\n.byte 0b10100000 | ", $crate::vrot_immediate_pair!($($tt)*),
-<<<<<<< HEAD
-            "\n.byte 0b11110111",
-=======
             "\n.byte 0b11110011",
->>>>>>> 20d5d104
         )
     };
 
@@ -1627,11 +1623,7 @@
             "\n.byte ", $crate::register_triple!($d),
             "\n.byte 0x80 | ", $crate::register_single!($s),
             "\n.byte 0b10100000 | ", $crate::vrot_immediate_triple!($($tt)*),
-<<<<<<< HEAD
-            "\n.byte 0b11110111",
-=======
             "\n.byte 0b11110011",
->>>>>>> 20d5d104
         )
     };
 
@@ -1641,11 +1633,7 @@
             "\n.byte 0x80 | ", $crate::register_quad!($d),
             "\n.byte 0x80 | ", $crate::register_single!($s),
             "\n.byte 0b10100000 | ", $crate::vrot_immediate_quad!($($tt)*),
-<<<<<<< HEAD
-            "\n.byte 0b11110111",
-=======
             "\n.byte 0b11110011",
->>>>>>> 20d5d104
         )
     };
 
